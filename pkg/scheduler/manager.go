// Copyright 2021 PingCAP, Inc.
//
// Licensed under the Apache License, Version 2.0 (the "License");
// you may not use this file except in compliance with the License.
// You may obtain a copy of the License at
//
//     http://www.apache.org/licenses/LICENSE-2.0
//
// Unless required by applicable law or agreed to in writing, software
// distributed under the License is distributed on an "AS IS" BASIS,
// WITHOUT WARRANTIES OR CONDITIONS OF ANY KIND, either express or implied.
// See the License for the specific language governing permissions and
// limitations under the License.

package scheduler

import (
	"context"
	"fmt"
	"strings"
	"time"

	corev1 "k8s.io/api/core/v1"
	metav1 "k8s.io/apimachinery/pkg/apis/meta/v1"
	informerv1 "k8s.io/client-go/informers/core/v1"
	listerv1 "k8s.io/client-go/listers/core/v1"
	"k8s.io/klog/v2"
	framework "k8s.io/kubernetes/pkg/scheduler/framework/v1alpha1"

	apiv1 "github.com/PingCAP-QE/NaglfarCloud/pkg/api/v1"
	"github.com/PingCAP-QE/NaglfarCloud/pkg/client"
)

// PodGroupLabel is the default label of naglfar scheduler
const PodGroupLabel = "podgroup.naglfar"
const subGroupSeparator = "."

var errorWaiting = fmt.Errorf("waiting")

<<<<<<< HEAD
func subGroupNotFound(super *apiv1.PodGroup, name string) error {
	return fmt.Errorf("subgroup %s not found in group %s/%s", name, super.Namespace, super.Name)
=======
func subGroupNotFound(podGroup *apiv1.PodGroup, name string) error {
	return fmt.Errorf("subgroup %s not found in group %s/%s", name, podGroup.Namespace, podGroup.Name)
>>>>>>> 3605a05d
}

// PodGroupManager is the mananger of podgroup
type PodGroupManager struct {
	ctx context.Context
	// snapshotSharedLister is pod shared list
	snapshotSharedLister framework.SharedLister

	// scheduleTimeout is the default time when group scheduling.
	// If podgroup's ScheduleTimeoutSeconds set, that would be used.
	scheduleTimeout time.Duration

	// podLister is pod lister
	podLister listerv1.PodLister

	schedulingClient *client.SchedulingClient
}

// NewPodGroupManager is the constructor of PodGroupManager
func NewPodGroupManager(snapshotSharedLister framework.SharedLister, scheduleTimeout time.Duration, podInformer informerv1.PodInformer, schedulingClient *client.SchedulingClient) *PodGroupManager {
	return &PodGroupManager{
		ctx:                  context.Background(),
		snapshotSharedLister: snapshotSharedLister,
		scheduleTimeout:      scheduleTimeout,
		podLister:            podInformer.Lister(),
		schedulingClient:     schedulingClient,
	}
}

// PreFilter filters out a pod if it
// - Check if the numbers of total pods is less than minMenber
func (mgr *PodGroupManager) PreFilter(ctx context.Context, pod *corev1.Pod) error {
<<<<<<< HEAD
	super, sub, err := mgr.podGroups(pod)
	if err != nil {
		return fmt.Errorf("cannot get pod group: %s", err.Error())
	}

	if super == nil {
		return nil
	}

	friends, err := mgr.podLister.List(newSubGroupSelector(groupNames(pod)))
	if err != nil {
		return fmt.Errorf("cannot list pods in the same group: %s", err.Error())
	}

	if len(friends) < int(sub.MinMember) {
		return fmt.Errorf("the numbers of pods in the same group is less than minMember: %d < %d", len(friends), sub.MinMember)
	}
=======
	klog.Infof("Pre-filter %v", pod.Name)
>>>>>>> 3605a05d
	return nil
}

// Permit permits a pod to run
<<<<<<< HEAD
func (mgr *PodGroupManager) Permit(ctx context.Context, pod *corev1.Pod, nodeName string) (bool, *apiv1.PodGroup, *apiv1.PodGroupSpec, error) {
	super, sub, err := mgr.podGroups(pod)

	if err != nil {
		return false, super, sub, fmt.Errorf("cannot get pod group: %v", err)
	}

	if super == nil {
		return true, super, sub, nil
=======
func (mgr *PodGroupManager) Permit(ctx context.Context, pod *corev1.Pod, nodeName string) (bool, error) {
	podGroup, subPodGroup, err := mgr.podGroups(pod)

	if err != nil {
		return false, fmt.Errorf("cannot get pod group: %v", err)
	}

	if podGroup == nil {
		return true, nil
>>>>>>> 3605a05d
	}

	assigned := mgr.calculateAssignedPods(pod)
	// The number of pods that have been assigned nodes is calculated from the snapshot.
	// The current pod in not included in the snapshot during the current scheduling cycle.
<<<<<<< HEAD
	if assigned+1 < int(sub.MinMember) {
		return false, super, sub, errorWaiting
	}
	return true, super, sub, nil
=======
	if assigned+1 < int(subPodGroup.MinMember) {
		return false, errorWaiting
	}
	return true, nil
>>>>>>> 3605a05d
}

// podGroups returns the super pod group and sub pod group that a Pod belongs to.
func (mgr *PodGroupManager) podGroups(pod *corev1.Pod) (*apiv1.PodGroup, *apiv1.PodGroupSpec, error) {
	names := groupNames(pod)
	if len(names) == 0 {
		return nil, nil, nil
	}

<<<<<<< HEAD
	super, err := mgr.schedulingClient.PodGroups(pod.Namespace).Get(mgr.ctx, names[0], metav1.GetOptions{})
	if err != nil {
		return nil, nil, err
	}

	sub := &super.Spec
	for _, name := range names[1:] {
		if sub.SubGroups == nil {
			return nil, nil, subGroupNotFound(super, name)
		}
		spec, ok := sub.SubGroups[name]
		if !ok {
			return nil, nil, subGroupNotFound(super, name)
		}

		if spec.Exclusive == nil && sub.Exclusive != nil {
			// inherit exclusive from super group
			spec.Exclusive = &*sub.Exclusive
		}
		sub = &spec
	}

	return super, sub, nil
=======
	podGroup, err := mgr.schedulingClient.PodGroups(pod.Namespace).Get(mgr.ctx, names[0], metav1.GetOptions{})
	if err != nil {
		return nil, nil, err
	}

	subPodGroup := &podGroup.Spec
	for _, name := range names[1:] {
		if subPodGroup.SubGroups == nil {
			return nil, nil, subGroupNotFound(podGroup, name)
		}
		spec, ok := subPodGroup.SubGroups[name]
		if !ok {
			return nil, nil, subGroupNotFound(podGroup, name)
		}

		if spec.Exclusive == nil && subPodGroup.Exclusive != nil {
			// inherit exclusive from super group
			spec.Exclusive = &*subPodGroup.Exclusive
		}
		subPodGroup = &spec
	}

	return podGroup, subPodGroup, nil
>>>>>>> 3605a05d
}

func (mgr *PodGroupManager) calculateAssignedPods(target *corev1.Pod) int {
	nodeInfos, err := mgr.snapshotSharedLister.NodeInfos().List()
	if err != nil {
		klog.Errorf("Cannot get nodeInfos from frameworkHandle: %v", err)
		return 0
	}
	var count int
	for _, nodeInfo := range nodeInfos {
		for _, podInfo := range nodeInfo.Pods {
			pod := podInfo.Pod
			prefixNames := groupNames(target)
			names := groupNames(pod)
			if len(names) >= len(prefixNames) &&
				joinNames(names[0:len(prefixNames)]) == joinNames(prefixNames) &&
				pod.Namespace == target.Namespace &&
				pod.Spec.NodeName != "" {
				count++
			}
		}
	}

	return count
}

func (mgr *PodGroupManager) getCreationTimestamp(pod *corev1.Pod, defaultTime time.Time) time.Time {
<<<<<<< HEAD
	super, _, _ := mgr.podGroups(pod)
	if super == nil {
		return defaultTime
	}

	return super.CreationTimestamp.Time
=======
	podGroup, _, _ := mgr.podGroups(pod)
	if podGroup == nil {
		return defaultTime
	}

	return podGroup.CreationTimestamp.Time
>>>>>>> 3605a05d
}

// groupPath is a function to get podgroup label of pod
func groupPath(pod *corev1.Pod) string {
	return strings.TrimSpace(pod.Labels[PodGroupLabel])
}

// groupNames is a function to split podgroup by slash
// return nil if the podgroup label is not set
func groupNames(pod *corev1.Pod) []string {
	path := groupPath(pod)
	if path == "" {
		return nil
	}
	return strings.Split(path, subGroupSeparator)
}

func joinNames(names []string) string {
	return strings.Join(names, subGroupSeparator)
}

func isControlledByDaemon(pod *corev1.Pod) bool {
	controller := metav1.GetControllerOf(pod)
	if controller == nil {
		return false
	}
	return controller.Kind == "DaemonSet"
}<|MERGE_RESOLUTION|>--- conflicted
+++ resolved
@@ -37,13 +37,8 @@
 
 var errorWaiting = fmt.Errorf("waiting")
 
-<<<<<<< HEAD
-func subGroupNotFound(super *apiv1.PodGroup, name string) error {
-	return fmt.Errorf("subgroup %s not found in group %s/%s", name, super.Namespace, super.Name)
-=======
 func subGroupNotFound(podGroup *apiv1.PodGroup, name string) error {
 	return fmt.Errorf("subgroup %s not found in group %s/%s", name, podGroup.Namespace, podGroup.Name)
->>>>>>> 3605a05d
 }
 
 // PodGroupManager is the mananger of podgroup
@@ -76,7 +71,6 @@
 // PreFilter filters out a pod if it
 // - Check if the numbers of total pods is less than minMenber
 func (mgr *PodGroupManager) PreFilter(ctx context.Context, pod *corev1.Pod) error {
-<<<<<<< HEAD
 	super, sub, err := mgr.podGroups(pod)
 	if err != nil {
 		return fmt.Errorf("cannot get pod group: %s", err.Error())
@@ -94,24 +88,10 @@
 	if len(friends) < int(sub.MinMember) {
 		return fmt.Errorf("the numbers of pods in the same group is less than minMember: %d < %d", len(friends), sub.MinMember)
 	}
-=======
-	klog.Infof("Pre-filter %v", pod.Name)
->>>>>>> 3605a05d
 	return nil
 }
 
 // Permit permits a pod to run
-<<<<<<< HEAD
-func (mgr *PodGroupManager) Permit(ctx context.Context, pod *corev1.Pod, nodeName string) (bool, *apiv1.PodGroup, *apiv1.PodGroupSpec, error) {
-	super, sub, err := mgr.podGroups(pod)
-
-	if err != nil {
-		return false, super, sub, fmt.Errorf("cannot get pod group: %v", err)
-	}
-
-	if super == nil {
-		return true, super, sub, nil
-=======
 func (mgr *PodGroupManager) Permit(ctx context.Context, pod *corev1.Pod, nodeName string) (bool, error) {
 	podGroup, subPodGroup, err := mgr.podGroups(pod)
 
@@ -121,23 +101,15 @@
 
 	if podGroup == nil {
 		return true, nil
->>>>>>> 3605a05d
 	}
 
 	assigned := mgr.calculateAssignedPods(pod)
 	// The number of pods that have been assigned nodes is calculated from the snapshot.
 	// The current pod in not included in the snapshot during the current scheduling cycle.
-<<<<<<< HEAD
-	if assigned+1 < int(sub.MinMember) {
-		return false, super, sub, errorWaiting
-	}
-	return true, super, sub, nil
-=======
 	if assigned+1 < int(subPodGroup.MinMember) {
 		return false, errorWaiting
 	}
 	return true, nil
->>>>>>> 3605a05d
 }
 
 // podGroups returns the super pod group and sub pod group that a Pod belongs to.
@@ -147,31 +119,6 @@
 		return nil, nil, nil
 	}
 
-<<<<<<< HEAD
-	super, err := mgr.schedulingClient.PodGroups(pod.Namespace).Get(mgr.ctx, names[0], metav1.GetOptions{})
-	if err != nil {
-		return nil, nil, err
-	}
-
-	sub := &super.Spec
-	for _, name := range names[1:] {
-		if sub.SubGroups == nil {
-			return nil, nil, subGroupNotFound(super, name)
-		}
-		spec, ok := sub.SubGroups[name]
-		if !ok {
-			return nil, nil, subGroupNotFound(super, name)
-		}
-
-		if spec.Exclusive == nil && sub.Exclusive != nil {
-			// inherit exclusive from super group
-			spec.Exclusive = &*sub.Exclusive
-		}
-		sub = &spec
-	}
-
-	return super, sub, nil
-=======
 	podGroup, err := mgr.schedulingClient.PodGroups(pod.Namespace).Get(mgr.ctx, names[0], metav1.GetOptions{})
 	if err != nil {
 		return nil, nil, err
@@ -195,7 +142,6 @@
 	}
 
 	return podGroup, subPodGroup, nil
->>>>>>> 3605a05d
 }
 
 func (mgr *PodGroupManager) calculateAssignedPods(target *corev1.Pod) int {
@@ -223,21 +169,12 @@
 }
 
 func (mgr *PodGroupManager) getCreationTimestamp(pod *corev1.Pod, defaultTime time.Time) time.Time {
-<<<<<<< HEAD
-	super, _, _ := mgr.podGroups(pod)
-	if super == nil {
-		return defaultTime
-	}
-
-	return super.CreationTimestamp.Time
-=======
 	podGroup, _, _ := mgr.podGroups(pod)
 	if podGroup == nil {
 		return defaultTime
 	}
 
 	return podGroup.CreationTimestamp.Time
->>>>>>> 3605a05d
 }
 
 // groupPath is a function to get podgroup label of pod
